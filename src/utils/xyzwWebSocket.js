--- conflicted
+++ resolved
@@ -167,24 +167,12 @@
     // 活动/任务
     .register("activity_get")
 
-<<<<<<< HEAD
-    // 车王争霸
-    .register("car_getrolecar")
-    .register("car_refresh")
-    .register("car_getmemberhelpingcnt")
-    .register("car_send")
-    .register("car_claim")
-=======
     // 车辆相关
     .register("car_getrolecar")
     .register("car_refresh", { carId: 0 })
     .register("car_claim", { carId: 0 })
     .register("car_send", { carId: 0, helperId: 0, text: "" })
     .register("car_getmemberhelpingcnt")
-    .register("role_gettargetteam", { targetId: 0, teamType: 13 })
-
-
->>>>>>> d6d8a11e
 }
 
 /**
