--- conflicted
+++ resolved
@@ -227,18 +227,12 @@
         </button>
       </div>
     </div>
-<<<<<<< HEAD
-
-    <!-- 俱乐部签到（已迁移到俱乐部信息-概览，故隐藏原卡片） -->
-    <div class="status-card legion-signin" v-if="ENABLE_LEGION_SIGNIN_CARD && activeSection === 'club'">
-=======
     
     <!-- 俱乐部赛车 -->
     <CarTaskCard v-show="activeSection === 'club'" />
     
-    <!-- 俱乐部签到 -->
-    <div class="status-card legion-signin" v-show="activeSection === 'club'">
->>>>>>> d6d8a11e
+    <!-- 俱乐部签到（已迁移到俱乐部信息-概览，故隐藏原卡片） -->
+    <div class="status-card legion-signin" v-if="ENABLE_LEGION_SIGNIN_CARD && activeSection === 'club'">
       <div class="card-header">
         <img
           src="/icons/1733492491706148.png"
@@ -356,11 +350,8 @@
 import DailyTaskStatus from './DailyTaskStatus.vue'
 import TowerStatus from './TowerStatus.vue'
 import ClubInfo from './ClubInfo.vue'
-<<<<<<< HEAD
 import ClubCarKing from './ClubCarKing.vue'
-=======
 import CarTaskCard from './CarTaskCard.vue'
->>>>>>> d6d8a11e
 
 const tokenStore = useTokenStore()
 const message = useMessage()
